--- conflicted
+++ resolved
@@ -39,7 +39,6 @@
 	xtime "github.com/m3db/m3x/time"
 )
 
-<<<<<<< HEAD
 const (
 	initRawFetchAllocSize = 32
 )
@@ -49,27 +48,13 @@
 )
 
 type localStorage struct {
-	clusters Clusters
+	clusters   Clusters
+	workerPool pool.ObjectPool
 }
 
 // NewStorage creates a new local Storage instance.
-func NewStorage(clusters Clusters) storage.Storage {
-	return &localStorage{clusters: clusters}
-=======
-type localStorage struct {
-	session    client.Session
-	namespace  ident.ID
-	workerPool pool.ObjectPool
-}
-
-// NewStorage creates a new local Storage instance.
-func NewStorage(session client.Session, namespace string, workerPool pool.ObjectPool) storage.Storage {
-	return &localStorage{
-		session:    session,
-		namespace:  ident.StringID(namespace),
-		workerPool: workerPool,
-	}
->>>>>>> 18a32b86
+func NewStorage(clusters Clusters, workerPool pool.ObjectPool) storage.Storage {
+	return &localStorage{clusters: clusters, workerPool: workerPool}
 }
 
 func (s *localStorage) Fetch(ctx context.Context, query *storage.FetchQuery, options *storage.FetchOptions) (*storage.FetchResult, error) {
@@ -153,34 +138,7 @@
 		return nil, err
 	}
 
-<<<<<<< HEAD
-	defer iters.Close()
-
-	// NB(r): Decompressing values should really happen concurrently instead of
-	// sequentially like below.
-	seriesList := make([]*ts.Series, iters.Len())
-	for i, iter := range iters.Iters() {
-		metric, err := storage.FromM3IdentToMetric(namespaceID, iter.ID(), iter.Tags())
-		if err != nil {
-			return nil, err
-		}
-
-		datapoints := make(ts.Datapoints, 0, initRawFetchAllocSize)
-		for iter.Next() {
-			dp, _, _ := iter.Current()
-			datapoints = append(datapoints, ts.Datapoint{Timestamp: dp.Timestamp, Value: dp.Value})
-		}
-
-		series := ts.NewSeries(metric.ID, datapoints, metric.Tags)
-		seriesList[i] = series
-	}
-
-	return &storage.FetchResult{
-		SeriesList: seriesList,
-	}, nil
-=======
-	return storage.SeriesIteratorsToFetchResult(iters, s.namespace, s.workerPool)
->>>>>>> 18a32b86
+	return storage.SeriesIteratorsToFetchResult(iters, namespaceID, s.workerPool)
 }
 
 func (s *localStorage) FetchTags(ctx context.Context, query *storage.FetchQuery, options *storage.FetchOptions) (*storage.SearchResults, error) {
